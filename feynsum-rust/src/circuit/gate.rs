--- conflicted
+++ resolved
@@ -24,13 +24,8 @@
     MaybeBranching,
 }
 
-<<<<<<< HEAD
 #[derive(Debug, Clone)]
-#[allow(clippy::upper_case_acronyms)]
-=======
-#[derive(Debug)]
 #[allow(clippy::upper_case_acronyms, dead_code)]
->>>>>>> 5cd2a031
 pub enum GateDefn {
     CCX {
         control1: QubitIndex,
