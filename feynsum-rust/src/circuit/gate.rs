use log::debug;

use crate::{
    types::{constants, BasisIdx, Complex, QubitIndex, Real},
    utility,
};

#[derive(Debug)]
pub enum PushApplyOutput {
    Nonbranching(BasisIdx, Complex),                     // bidx, weight
    Branching((BasisIdx, Complex), (BasisIdx, Complex)), // (bidx, weight), (bidx, weight)
}

#[derive(Debug)]
pub enum PullApplyOutput {
    Nonbranching(BasisIdx, Complex), // neighbor, multiplier
    Branching((BasisIdx, Complex), (BasisIdx, Complex)), // (neighbor, multiplier), (neighbor, multiplier)
}

#[derive(Debug, Eq, PartialEq)]
enum BranchingType {
    Nonbranching,
    Branching,
    MaybeBranching,
}

#[derive(Debug)]
#[allow(clippy::upper_case_acronyms)]
pub enum GateDefn {
    CCX {
        control1: QubitIndex,
        control2: QubitIndex,
        target: QubitIndex,
    },
    CPhase {
        control: QubitIndex,
        target: QubitIndex,
        rot: Real,
    },
    CSwap {
        control: QubitIndex,
        target1: QubitIndex,
        target2: QubitIndex,
    },
    CX {
        control: QubitIndex,
        target: QubitIndex,
    },
    CZ {
        control: QubitIndex,
        target: QubitIndex,
    },
    FSim {
        left: QubitIndex,
        right: QubitIndex,
        theta: Real,
        phi: Real,
    },
    Hadamard(QubitIndex),
    PauliY(QubitIndex),
    PauliZ(QubitIndex),
    Phase {
        rot: Real,
        target: QubitIndex,
    },
    RX {
        rot: Real,
        target: QubitIndex,
    },
    RY {
        rot: Real,
        target: QubitIndex,
    },
    RZ {
        rot: Real,
        target: QubitIndex,
    },
    S(QubitIndex),
    SqrtW(QubitIndex),
    SqrtX(QubitIndex),
    SqrtY(QubitIndex),
    Swap {
        target1: QubitIndex,
        target2: QubitIndex,
    },
    T(QubitIndex),
    Tdg(QubitIndex),
    U {
        target: QubitIndex,
        theta: Real,
        phi: Real,
        lambda: Real,
    },
    X(QubitIndex),
    Other {
        name: String,
        params: Vec<Real>,
        args: Vec<QubitIndex>,
    },
}

pub trait PushApplicable {
    fn push_apply(&self, bidx: BasisIdx, weight: Complex) -> PushApplyOutput;
}

pub trait PullApplicable {
    fn pull_apply(&self, bidx: BasisIdx) -> PullApplyOutput;
}

#[derive(Debug)]
pub struct Gate {
    defn: GateDefn,
    pub touches: Vec<QubitIndex>,
}

impl Gate {
    pub fn new(defn: GateDefn) -> Self {
        let touches = match &defn {
            &GateDefn::Hadamard(qi)
            | &GateDefn::PauliY(qi)
            | &GateDefn::PauliZ(qi)
            | &GateDefn::Phase { target: qi, .. }
            | &GateDefn::S(qi)
            | &GateDefn::SqrtW(qi)
            | &GateDefn::SqrtX(qi)
            | &GateDefn::SqrtY(qi)
            | &GateDefn::T(qi)
            | &GateDefn::Tdg(qi)
            | &GateDefn::X(qi) => vec![qi],
            &GateDefn::CPhase {
                control, target, ..
            }
            | &GateDefn::CZ { control, target }
            | &GateDefn::CX { control, target } => vec![control, target],
            &GateDefn::CCX {
                control1,
                control2,
                target,
            } => vec![control1, control2, target],
            &GateDefn::FSim { left, right, .. } => vec![left, right],
            &GateDefn::RX { target, .. }
            | &GateDefn::RY { target, .. }
            | &GateDefn::RZ { target, .. } => vec![target],
            &GateDefn::CSwap {
                control,
                target1,
                target2,
            } => vec![control, target1, target2],
            &GateDefn::Swap { target1, target2 } => vec![target1, target2],
            &GateDefn::U { target, .. } => vec![target],
            &GateDefn::Other { .. } => vec![],
        };
        Self { defn, touches }
    }

    fn branching_type(&self) -> BranchingType {
        match self.defn {
            GateDefn::CCX { .. }
            | GateDefn::CPhase { .. }
            | GateDefn::CSwap { .. }
            | GateDefn::CX { .. }
            | GateDefn::CZ { .. }
            | GateDefn::PauliY(_)
            | GateDefn::PauliZ(_)
            | GateDefn::Phase { .. }
            | GateDefn::RZ { .. }
            | GateDefn::S(_)
            | GateDefn::Swap { .. }
            | GateDefn::T(_)
            | GateDefn::Tdg(_)
            | GateDefn::X(_) => BranchingType::Nonbranching,
            GateDefn::Hadamard(_)
            | GateDefn::RY { .. }
            | GateDefn::SqrtW(_)
            | GateDefn::SqrtX(_)
            | GateDefn::SqrtY(_) => BranchingType::Branching,
            GateDefn::FSim { .. } | GateDefn::RX { .. } | GateDefn::U { .. } => {
                BranchingType::MaybeBranching
            }
            GateDefn::Other { .. } => unimplemented!(),
        }
    }

    pub fn is_branching(&self) -> bool {
        self.branching_type() != BranchingType::Nonbranching
        // NOTE: We assume MaybeBranching as Branching
    }

    // TODO: refactor to make this always consistent with pull_apply
    pub fn is_pullable(&self) -> bool {
        match self.defn {
            GateDefn::CX { .. }
            | GateDefn::CZ { .. }
            | GateDefn::Hadamard(_)
            | GateDefn::RX { .. }
            | GateDefn::RY { .. }
            | GateDefn::RZ { .. }
            | GateDefn::SqrtX(_)
            | GateDefn::Swap { .. }
            | GateDefn::U { .. } => true,
            GateDefn::CCX { .. }
            | GateDefn::CPhase { .. }
            | GateDefn::CSwap { .. }
            | GateDefn::FSim { .. }
            | GateDefn::Phase { .. }
            | GateDefn::PauliY(_)
            | GateDefn::PauliZ(_)
            | GateDefn::S(_)
            | GateDefn::SqrtW(_)
            | GateDefn::SqrtY(_)
            | GateDefn::T(_)
            | GateDefn::Tdg(_)
            | GateDefn::X(_) => {
                matches!(
                    (self.touches.len(), self.branching_type()),
                    // We have not yet implemented pull action for other gates
                    (1, BranchingType::Nonbranching)
                        | (2, BranchingType::Nonbranching)
                        | (1, BranchingType::Branching)
                )
            }
            GateDefn::Other { .. } => false,
        }
    }
}

impl PushApplicable for Gate {
    fn push_apply(&self, bidx: BasisIdx, weight: Complex) -> PushApplyOutput {
        match self.defn {
            GateDefn::CCX {
                control1,
                control2,
                target,
            } => {
                let new_bidx = if bidx.get(control1) && bidx.get(control2) {
                    bidx.flip(target)
                } else {
                    bidx
                };

                PushApplyOutput::Nonbranching(new_bidx, weight)
            }
            GateDefn::CPhase {
                control,
                target,
                rot,
            } => {
                let new_weight = if bidx.get(control) && bidx.get(target) {
                    weight * Complex::new(rot.cos(), rot.sin())
                } else {
                    weight
                };

                PushApplyOutput::Nonbranching(bidx, new_weight)
            }
            GateDefn::CSwap {
                control,
                target1,
                target2,
            } => {
                let new_bidx = if bidx.get(control) {
                    bidx.swap(target1, target2)
                } else {
                    bidx
                };

                PushApplyOutput::Nonbranching(new_bidx, weight)
            }
            GateDefn::CX { control, target } => {
                let new_bidx = if bidx.get(control) {
                    bidx.flip(target)
                } else {
                    bidx
                };
                PushApplyOutput::Nonbranching(new_bidx, weight)
            }
            GateDefn::CZ { control, target } => {
                let new_weight = if bidx.get(control) && bidx.get(target) {
                    -weight
                } else {
                    weight
                };

                PushApplyOutput::Nonbranching(bidx, new_weight)
            }
            GateDefn::FSim {
                left,
                right,
                theta,
                phi,
            } => match (bidx.get(left), bidx.get(right)) {
                (false, false) => PushApplyOutput::Nonbranching(bidx, weight),
                (true, true) => {
                    PushApplyOutput::Nonbranching(bidx, weight * Complex::new(phi.cos(), phi.sin()))
                }
                _ => {
                    let bidx1 = bidx.unset(left).set(right);
                    let bidx2 = bidx.unset(right).set(left);
                    let weight1 = weight * Complex::new(theta.cos(), 0.0);
                    let weight2 = weight * Complex::new(0.0, -theta.sin());

                    if bidx.get(left) {
                        PushApplyOutput::Branching((bidx1, weight2), (bidx2, weight1))
                    } else {
                        PushApplyOutput::Branching((bidx1, weight1), (bidx2, weight2))
                    }
                }
            },
            GateDefn::Hadamard(qi) => {
                let bidx1 = bidx.unset(qi);
                let bidx2 = bidx.set(qi);

                let new_weight = weight * constants::RECP_SQRT_2;

                if bidx.get(qi) {
                    PushApplyOutput::Branching((bidx1, new_weight), (bidx2, -new_weight))
                } else {
                    PushApplyOutput::Branching((bidx1, new_weight), (bidx2, new_weight))
                }
            }
            GateDefn::Phase { rot, target } => {
                let new_weight = if bidx.get(target) {
                    weight * Complex::new((rot).cos(), (rot).sin())
                } else {
                    weight
                };
                PushApplyOutput::Nonbranching(bidx, new_weight)
            }
            GateDefn::RX { rot, target } => {
                let cos = Complex::new((rot / 2.0).cos(), 0.0);
                let sin = Complex::new((rot / 2.0).sin(), 0.0);
                let a = cos;
                let b = sin * Complex::new(0.0, -1.0);
                let c = b;
                let d = a;

                single_qubit_unitary_push(bidx, weight, target, a, b, c, d)
            }
            GateDefn::RY { rot, target } => {
                let x = rot / 2.0;

                let bidx1 = bidx.unset(target);
                let bidx2 = bidx.set(target);

                if bidx.get(target) {
                    PushApplyOutput::Branching(
                        (bidx1, weight * -x.sin()),
                        (bidx2, weight * x.cos()),
                    )
                } else {
                    PushApplyOutput::Branching((bidx1, weight * x.cos()), (bidx2, weight * x.sin()))
                }
            }
            GateDefn::RZ { rot, target } => {
                let new_weight = if bidx.get(target) {
                    weight * Complex::new((rot / 2.0).cos(), (rot / 2.0).sin())
                } else {
                    weight * Complex::new((rot / 2.0).cos(), -(rot / 2.0).sin())
                };

                PushApplyOutput::Nonbranching(bidx, new_weight)
            }
            GateDefn::S(qi) => {
                let new_weight = if bidx.get(qi) {
                    weight * Complex::new(0.0, 1.0)
                } else {
                    weight
                };
                PushApplyOutput::Nonbranching(bidx, new_weight)
            }
            GateDefn::SqrtW(qi) => {
                let bidx1 = bidx.unset(qi);
                let bidx2 = bidx.set(qi);

                if bidx.get(qi) {
                    PushApplyOutput::Branching(
                        (bidx1, weight * Complex::new(0.0, constants::RECP_SQRT_2)),
                        (bidx2, weight * Complex::new(-0.5, -0.5)),
                    )
                } else {
                    PushApplyOutput::Branching(
                        (bidx1, weight * Complex::new(-0.5, -0.5)),
                        (bidx2, weight * Complex::new(-constants::RECP_SQRT_2, 0.0)),
                    )
                }
            }
            GateDefn::Swap { target1, target2 } => {
                let new_bidx = bidx.swap(target1, target2);
                PushApplyOutput::Nonbranching(new_bidx, weight)
            }
            GateDefn::SqrtX(qi) => {
                let bidx1 = bidx.unset(qi);
                let bidx2 = bidx.set(qi);

                let weight_a = weight * Complex::new(0.5, 0.5);
                let weight_b = weight * Complex::new(0.5, -0.5);

                if bidx.get(qi) {
                    PushApplyOutput::Branching((bidx1, weight_b), (bidx2, weight_a))
                } else {
                    PushApplyOutput::Branching((bidx1, weight_a), (bidx2, weight_b))
                }
            }
            GateDefn::SqrtY(qi) => {
                let bidx1 = bidx.unset(qi);
                let bidx2 = bidx.set(qi);

                if bidx.get(qi) {
                    PushApplyOutput::Branching(
                        (bidx1, weight * Complex::new(0.5, -0.5)),
                        (bidx2, weight * Complex::new(0.5, -0.5)),
                    )
                } else {
                    PushApplyOutput::Branching(
                        (bidx1, weight * Complex::new(0.5, -0.5)),
                        (bidx2, weight * Complex::new(-0.5, 0.5)),
                    )
                }
            }
            GateDefn::T(qi) => {
                let mult = Complex::new(constants::RECP_SQRT_2, constants::RECP_SQRT_2);

                let new_weight = if bidx.get(qi) { weight * mult } else { weight };

                PushApplyOutput::Nonbranching(bidx, new_weight)
            }
            GateDefn::Tdg(qi) => {
                let mult = Complex::new(constants::RECP_SQRT_2, -constants::RECP_SQRT_2);

                let new_weight = if bidx.get(qi) { weight * mult } else { weight };

                PushApplyOutput::Nonbranching(bidx, new_weight)
            }
            GateDefn::U {
                target,
                theta,
                phi,
                lambda,
            } => {
                let cos = Complex::new((theta / 2.0).cos(), 0.0);
                let sin = Complex::new((theta / 2.0).sin(), 0.0);

                let a = cos;
                let b = -sin * Complex::new(lambda.cos(), lambda.sin());
                let c = sin * Complex::new(phi.cos(), phi.sin());
                let d = cos * Complex::new((phi + lambda).cos(), (phi + lambda).sin());

                single_qubit_unitary_push(bidx, weight, target, a, b, c, d)
            }
            GateDefn::PauliY(qi) => {
                let new_bidx = bidx.flip(qi);
                let multipler = if bidx.get(qi) {
                    Complex::new(0.0, -1.0)
                } else {
                    Complex::new(0.0, 1.0)
                };
                let new_weight = weight * multipler;
                PushApplyOutput::Nonbranching(new_bidx, new_weight)
            }
            GateDefn::PauliZ(qi) => {
                let new_weight = if bidx.get(qi) { -weight } else { weight };
                PushApplyOutput::Nonbranching(bidx, new_weight)
            }
            GateDefn::X(qi) => {
                let new_bidx = bidx.flip(qi);
                PushApplyOutput::Nonbranching(new_bidx, weight)
            }
            GateDefn::Other { .. } => unimplemented!(),
        }
    }
}

fn single_qubit_unitary_push(
    bidx: BasisIdx,
    weight: Complex,
    target: QubitIndex,
    a: Complex,
    b: Complex,
    c: Complex,
    d: Complex,
) -> PushApplyOutput {
    assert!(!(utility::is_zero(a) && utility::is_zero(b)));
    assert!(!(utility::is_zero(c) && utility::is_zero(d)));

    if utility::is_zero(a) && utility::is_zero(d) {
        let new_bidx = bidx.flip(target);
        let new_weight = if bidx.get(target) {
            b * weight
        } else {
            c * weight
        };
        PushApplyOutput::Nonbranching(new_bidx, new_weight)
    } else if utility::is_zero(c) && utility::is_zero(b) {
        let new_weight = if bidx.get(target) {
            d * weight
        } else {
            a * weight
        };
        PushApplyOutput::Nonbranching(bidx, new_weight)
    } else {
        let bidx0 = bidx.unset(target);
        let bidx1 = bidx.set(target);
        let (mult0, mult1) = if bidx.get(target) { (b, d) } else { (a, c) };
        PushApplyOutput::Branching((bidx0, mult0 * weight), (bidx1, mult1 * weight))
    }
}

fn single_qubit_unitary_pull(
    bidx: BasisIdx,
    target: QubitIndex,
    a: Complex,
    b: Complex,
    c: Complex,
    d: Complex,
) -> PullApplyOutput {
    assert!(!(utility::is_zero(a) && utility::is_zero(b)));
    assert!(!(utility::is_zero(c) && utility::is_zero(d)));

    if utility::is_zero(a) && utility::is_zero(d) {
        let neighbor = bidx.flip(target);
        let multiplier = if bidx.get(target) { c } else { b };
        PullApplyOutput::Nonbranching(neighbor, multiplier)
    } else if utility::is_zero(c) && utility::is_zero(b) {
        let multiplier = if bidx.get(target) { d } else { a };
        PullApplyOutput::Nonbranching(bidx, multiplier)
    } else {
        let bidx0 = bidx.unset(target);
        let bidx1 = bidx.set(target);

        if bidx.get(target) {
            PullApplyOutput::Branching((bidx0, c), (bidx1, d))
        } else {
            PullApplyOutput::Branching((bidx0, a), (bidx1, b))
        }
    }
}

// FIXME: Refactor this macro
macro_rules! push_to_pull {
    ($self:ident, $bidx:ident) => {{
        let touches = &$self.touches;
        debug!(
            "pulling touches: {}, {:?} gate: {:?}",
            touches.len(),
            $self.branching_type(),
            $self
        );
        match (touches.len(), $self.branching_type()) {
            (1, BranchingType::Nonbranching) => {
                let qi = touches[0];

                let (b0, m0) = match $self.push_apply(BasisIdx::zeros(), Complex::new(1.0, 0.0)) {
                    PushApplyOutput::Nonbranching(bidx, multiplier) => (bidx, multiplier),
                    _ => unreachable!("push_apply(BasisIdx::zeros(), Complex::new(1.0,0.0)) must return Nonbranching"),
                };

                let (_bidx2, m1) =
                    match $self.push_apply(BasisIdx::zeros().set(qi), Complex::new(1.0, 0.0)) {
                        PushApplyOutput::Nonbranching(bidx, multiplier) => (bidx, multiplier),
                    _ => unreachable!("push_apply(BasisIdx::zeros().set(qi), Complex::new(1.0,0.0)) must return Nonbranching"),
                    };

                if b0 == BasisIdx::zeros() {
                    PullApplyOutput::Nonbranching($bidx, if $bidx.get(qi) { m1 } else { m0 })
                } else {
                    PullApplyOutput::Nonbranching(
                        $bidx.flip(qi),
                        if $bidx.get(qi) { m0 } else { m1 },
                    )
                }
            }
            (2, BranchingType::Nonbranching) => {
                let qi = touches[0];
                let qj = touches[1];

                let (b00, m00) = match $self.push_apply(BasisIdx::zeros(), Complex::new(1.0, 0.0)) {
                    PushApplyOutput::Nonbranching(bidx, multiplier) => (bidx, multiplier),
                    _ => unreachable!("push_apply(BasisIdx::zeros(), Complex::new(1.0,0.0)) must return Nonbranching"),
                };

                let (b01, m01) =
                    match $self.push_apply(BasisIdx::zeros().set(qj), Complex::new(1.0, 0.0)) {
                        PushApplyOutput::Nonbranching(bidx, multiplier) => (bidx, multiplier),
                        _ => unreachable!("push_apply(BasisIdx::zeros().set(qj), Complex::new(1.0,0.0)) must return Nonbranching"),
                    };

                let (b10, m10) =
                    match $self.push_apply(BasisIdx::zeros().set(qi), Complex::new(1.0, 0.0)) {
                        PushApplyOutput::Nonbranching(bidx, multiplier) => (bidx, multiplier),
                        _ => unreachable!("push_apply(BasisIdx::zeros().set(qi), Complex::new(1.0,0.0)) must return Nonbranching"),
                    };

                let (b11, m11) = match $self
                    .push_apply(BasisIdx::zeros().set(qi).set(qj), Complex::new(1.0, 0.0))
                {
                    PushApplyOutput::Nonbranching(bidx, multiplier) => (bidx, multiplier),
                    _ => unreachable!("push_apply(BasisIdx::zeros().set(qi).set(qj), Complex::new(1.0,0.0)) must return Nonbranching"),
                };

                let apply_match = |left: bool, right: bool, bb: &BasisIdx| -> bool {
                    left == bb.get(qi) && right == bb.get(qj)
                };
                let find = |left: bool, right: bool| -> (BasisIdx, Complex) {
                    if apply_match(left, right, &b00) {
                        (b00, m00.clone())
                    } else if apply_match(left, right, &b01) {
                        (b01, m01.clone())
                    } else if apply_match(left, right, &b10) {
                        (b10, m10.clone())
                    } else if apply_match(left, right, &b11) {
                        (b11, m11.clone())
                    } else {
                        unreachable!("apply_match must return true for one of the basis")
                    }
                };

                let align_with = |bb: &BasisIdx, bidx: &BasisIdx| -> BasisIdx {
                    let bidx = if bb.get(qi) {
                        bidx.set(qi)
                    } else {
                        bidx.unset(qi)
                    };
                    let bidx = if bb.get(qj) {
                        bidx.set(qj)
                    } else {
                        bidx.unset(qj)
                    };
                    bidx
                };

                let (new_b00, new_m00) = find(false, false);
                let (new_b01, new_m01) = find(false, true);
                let (new_b10, new_m10) = find(true, false);
                let (new_b11, new_m11) = find(true, true);

                match ($bidx.get(qi), $bidx.get(qj)) {
                    (true, true) => {
                        PullApplyOutput::Nonbranching(align_with(&new_b11, &$bidx), new_m11)
                    }
                    (true, false) => {
                        PullApplyOutput::Nonbranching(align_with(&new_b10, &$bidx), new_m10)
                    }
                    (false, true) => {
                        PullApplyOutput::Nonbranching(align_with(&new_b01, &$bidx), new_m01)
                    }
                    (false, false) => {
                        PullApplyOutput::Nonbranching(align_with(&new_b00, &$bidx), new_m00)
                    }
                }
            }
            (1, BranchingType::Branching) => {
                let qi = touches[0];

                let PushApplyOutput::Branching((b00, m00), (b01, m01)) =
<<<<<<< HEAD
                        $self.push_apply(BasisIdx::zeros(), Complex::new(1.0, 0.0))
                    else {
                        unreachable!()
                    };

                let PushApplyOutput::Branching((b10, m10), (b11, m11)) =
                        $self.push_apply(BasisIdx::zeros().set(qi), Complex::new(1.0, 0.0))
                    else {
                        unreachable!()
                    };
=======
                    $self.push_apply(BasisIdx::zeros(), Complex::new(1.0, 0.0))
                else {
                    unreachable!("push_apply(BasisIdx::zeros(), Complex::new(1.0,0.0)) must return Branching")
                };

                let PushApplyOutput::Branching((b10, m10), (b11, m11)) =
                    $self.push_apply(BasisIdx::zeros().set(qi), Complex::new(1.0, 0.0))
                else {
                    unreachable!("push_apply(BasisIdx::zeros(), Complex::new(1.0,0.0)) must return Branching")
                };
>>>>>>> bac9883d

                let ((b00, m00), (b01, m01)) = if b00.get(qi) {
                    ((b01, m01), (b00, m00))
                } else {
                    ((b00, m00), (b01, m01))
                };

                let ((b10, m10), (b11, m11)) = if b10.get(qi) {
                    ((b11, m11), (b10, m10))
                } else {
                    ((b10, m10), (b11, m11))
                };

                assert!(!b00.get(qi) && !b10.get(qi) && b01.get(qi) && b11.get(qi));

                if $bidx.get(qi) {
                    PullApplyOutput::Branching(($bidx.unset(qi), m01), ($bidx, m11))
                } else {
                    let bidx2 = $bidx.set(qi);
                    PullApplyOutput::Branching(($bidx, m00), (bidx2, m10))
                }
            }

            _ => unimplemented!("pull action for {:?} not supported at this moment", $self),
        }
    }};
}

impl PullApplicable for Gate {
    fn pull_apply(&self, bidx: BasisIdx) -> PullApplyOutput {
        match self.defn {
            GateDefn::CCX { .. }
            | GateDefn::CPhase { .. }
            | GateDefn::CSwap { .. }
            | GateDefn::FSim { .. }
            | GateDefn::PauliY(_)
            | GateDefn::PauliZ(_)
            | GateDefn::S(_)
            | GateDefn::SqrtW(_)
            | GateDefn::SqrtY(_)
            | GateDefn::T(_)
            | GateDefn::Tdg(_)
            | GateDefn::X(_) => {
                assert!(self.is_pullable());
                push_to_pull!(self, bidx)
            }

            GateDefn::CX { control, target } => {
                if bidx.get(control) {
                    PullApplyOutput::Nonbranching(bidx.flip(target), Complex::new(1.0, 0.0))
                } else {
                    PullApplyOutput::Nonbranching(bidx, Complex::new(1.0, 0.0))
                }
            }
            GateDefn::CZ { control, target } => {
                if bidx.get(control) && bidx.get(target) {
                    PullApplyOutput::Nonbranching(bidx, Complex::new(-1.0, 0.0))
                } else {
                    PullApplyOutput::Nonbranching(bidx, Complex::new(1.0, 0.0))
                }
            }
            GateDefn::Hadamard(qi) => {
                let bidx0 = bidx.unset(qi);
                let bidx1 = bidx.set(qi);

                if bidx.get(qi) {
                    PullApplyOutput::Branching(
                        (bidx0, Complex::new(constants::RECP_SQRT_2, 0.0)),
                        (bidx1, Complex::new(-constants::RECP_SQRT_2, 0.0)),
                    )
                } else {
                    PullApplyOutput::Branching(
                        (bidx0, Complex::new(constants::RECP_SQRT_2, 0.0)),
                        (bidx1, Complex::new(constants::RECP_SQRT_2, 0.0)),
                    )
                }
            }
            GateDefn::Phase { rot, target } => {
                if bidx.get(target) {
                    PullApplyOutput::Nonbranching(bidx, Complex::new(rot.cos(), rot.sin()))
                } else {
                    PullApplyOutput::Nonbranching(bidx, Complex::new(1.0, 0.0))
                }
            }
            GateDefn::RX { rot, target } => {
                let cos = Complex::new((rot / 2.0).cos(), 0.0);
                let sin = Complex::new((rot / 2.0).sin(), 0.0);
                let a = cos;
                let b = sin * Complex::new(0.0, -1.0);
                let c = b;
                let d = a;

                single_qubit_unitary_pull(bidx, target, a, b, c, d)
            }
            GateDefn::RY { rot, target } => {
                let bidx0 = bidx.unset(target);
                let bidx1 = bidx.set(target);

                let cos = (rot / 2.0).cos();
                let sin = (rot / 2.0).sin();

                if bidx.get(target) {
                    PullApplyOutput::Branching(
                        (bidx0, Complex::new(sin, 0.0)),
                        (bidx1, Complex::new(cos, 0.0)),
                    )
                } else {
                    PullApplyOutput::Branching(
                        (bidx0, Complex::new(cos, 0.0)),
                        (bidx1, Complex::new(-sin, 0.0)),
                    )
                }
            }
            GateDefn::RZ { rot, target } => {
                let cos = (rot / 2.0).cos();
                let sin = (rot / 2.0).sin();
                if bidx.get(target) {
                    PullApplyOutput::Nonbranching(bidx, Complex::new(cos, sin))
                } else {
                    PullApplyOutput::Nonbranching(bidx, Complex::new(cos, -sin))
                }
            }
            GateDefn::SqrtX(qi) => {
                let bidx0 = bidx.unset(qi);
                let bidx1 = bidx.set(qi);

                if bidx.get(qi) {
                    PullApplyOutput::Branching(
                        (bidx0, Complex::new(0.5, -0.5)),
                        (bidx1, Complex::new(0.5, 0.5)),
                    )
                } else {
                    PullApplyOutput::Branching(
                        (bidx0, Complex::new(0.5, 0.5)),
                        (bidx1, Complex::new(0.5, -0.5)),
                    )
                }
            }
            GateDefn::Swap { target1, target2 } => {
                let new_bidx = bidx.swap(target1, target2);
                PullApplyOutput::Nonbranching(new_bidx, Complex::new(1.0, 0.0))
            }
            GateDefn::U {
                target,
                theta,
                phi,
                lambda,
            } => {
                let cos = Complex::new((theta / 2.0).cos(), 0.0);
                let sin = Complex::new((theta / 2.0).sin(), 0.0);

                let a = cos;
                let b = -sin * Complex::new(lambda.cos(), lambda.sin());
                let c = sin * Complex::new(phi.cos(), phi.sin());
                let d = cos * Complex::new((phi + lambda).cos(), (phi + lambda).sin());

                assert!(!(utility::is_zero(a) && utility::is_zero(b)));
                assert!(!(utility::is_zero(c) && utility::is_zero(d)));

                single_qubit_unitary_pull(bidx, target, a, b, c, d)
            }
            GateDefn::Other { .. } => {
                unimplemented!()
            }
        }
    }
}<|MERGE_RESOLUTION|>--- conflicted
+++ resolved
@@ -652,18 +652,6 @@
                 let qi = touches[0];
 
                 let PushApplyOutput::Branching((b00, m00), (b01, m01)) =
-<<<<<<< HEAD
-                        $self.push_apply(BasisIdx::zeros(), Complex::new(1.0, 0.0))
-                    else {
-                        unreachable!()
-                    };
-
-                let PushApplyOutput::Branching((b10, m10), (b11, m11)) =
-                        $self.push_apply(BasisIdx::zeros().set(qi), Complex::new(1.0, 0.0))
-                    else {
-                        unreachable!()
-                    };
-=======
                     $self.push_apply(BasisIdx::zeros(), Complex::new(1.0, 0.0))
                 else {
                     unreachable!("push_apply(BasisIdx::zeros(), Complex::new(1.0,0.0)) must return Branching")
@@ -674,7 +662,6 @@
                 else {
                     unreachable!("push_apply(BasisIdx::zeros(), Complex::new(1.0,0.0)) must return Branching")
                 };
->>>>>>> bac9883d
 
                 let ((b00, m00), (b01, m01)) = if b00.get(qi) {
                     ((b01, m01), (b00, m00))
