use std::alloc::{alloc, dealloc, Layout};
use std::collections::hash_map::DefaultHasher;
use std::collections::HashMap;
use std::hash::{Hash, Hasher};

use crate::types::{BasisIdx, Complex};
use crate::utility;

use std::sync::{atomic::AtomicU64, atomic::Ordering};

<<<<<<< HEAD
use super::SparseStateTableInserion;
=======
pub enum SparseStateTableInserion {
    Success,
    Full,
}
>>>>>>> 895fa8ca

pub struct HeapArray<T> {
    ptr: *mut T,
    len: usize,
}

impl<T> HeapArray<T> {
    pub fn new(len: usize) -> Self {
        let ptr = unsafe {
            let layout = Layout::from_size_align_unchecked(len, std::mem::size_of::<T>());
            alloc(layout) as *mut T
        };
        Self { ptr, len }
    }
    pub fn get(&self, idx: usize) -> Option<&T> {
        if idx < self.len {
            unsafe { Some(&*(self.ptr.add(idx))) }
        } else {
            None
        }
    }
    pub fn get_mut(&self, idx: usize) -> Option<&mut T> {
        if idx < self.len {
            unsafe { Some(&mut *(self.ptr.add(idx))) }
        } else {
            None
        }
    }
    pub fn len(&self) -> usize {
        self.len
    }
}

impl<T> Drop for HeapArray<T> {
    fn drop(&mut self) {
        unsafe {
            dealloc(
                self.ptr as *mut u8,
                Layout::from_size_align_unchecked(self.len, std::mem::size_of::<T>()),
            )
        };
    }
}

impl<T> std::ops::Index<usize> for HeapArray<T> {
    type Output = T;
    fn index(&self, index: usize) -> &Self::Output {
        self.get(index).unwrap()
    }
}
impl<T> std::ops::IndexMut<usize> for HeapArray<T> {
    fn index_mut(&mut self, index: usize) -> &mut Self::Output {
        self.get_mut(index).unwrap()
    }
}

<<<<<<< HEAD
pub struct ConcurrentSparseStateTable {
    keys : HeapArray<AtomicU64>,
    packed_weights : HeapArray<AtomicU64>
=======
pub struct ConcurrentSparseTable {
    keys: HeapArray<AtomicU64>,
    packed_weights: HeapArray<AtomicU64>,
>>>>>>> 895fa8ca
}

const EMPTY_KEY: BasisIdx = BasisIdx::flip_unsafe(&BasisIdx::from_u64(0), 63);

fn calculate_hash<T: Hash>(t: &T) -> u64 {
    let mut s = DefaultHasher::new();
    t.hash(&mut s);
    s.finish()
}

impl ConcurrentSparseStateTable {
    pub fn new() -> Self {
        let capacity = 100;
        let mut keys = HeapArray::<AtomicU64>::new(capacity);
        for i in 0..capacity {
            keys[i] = AtomicU64::new(0);
        }
        let mut packed_weights = HeapArray::<AtomicU64>::new(2 * capacity);
        for i in 0..(2 * capacity) {
            packed_weights[i] = AtomicU64::new(0);
        }
        Self {
            keys,
            packed_weights,
        }
    }
    pub fn capacity(&self) -> usize {
	self.keys.len
    }
    fn put_value_at(&self, i: usize, v: Complex) {
        let k = 2 * i;
        loop {
            let old: u64 = self.packed_weights[k].load(Ordering::Relaxed);
            let (re, im) = utility::unpack_complex(old);
            let new = utility::pack_complex(re + v.re, im + v.im);
            match self.packed_weights[k].compare_exchange(
                old,
                new,
                Ordering::SeqCst,
                Ordering::Acquire,
            ) {
                Ok(_) => return,
                Err(_) => (),
            }
        }
    }
    pub fn insertAddWeightsLimitProbes(
        &self,
        tolerance: usize,
        x: BasisIdx,
        v: Complex,
    ) -> SparseStateTableInserion {
        let n = self.keys.len;
        let mut probes: usize = 0;
        let mut i: usize = calculate_hash(&x) as usize;
        let y = x.into_u64();
        loop {
            if probes >= tolerance {
                return SparseStateTableInserion::Full;
            }
            if i >= n {
                i = 0;
                continue;
            }
            let k = self.keys[i].load(Ordering::Relaxed);
            if k == BasisIdx::into_u64(EMPTY_KEY) {
                match self.keys[i].compare_exchange(k, y, Ordering::SeqCst, Ordering::Acquire) {
                    Ok(_) => {
                        self.put_value_at(i, v);
                        break;
                    }
                    Err(_) => continue,
                }
            } else if k == y {
                self.put_value_at(i, v);
                break;
            } else {
                i = i + 1;
                probes = probes + 1;
            }
        }
        SparseStateTableInserion::Success
    }
    pub fn lookup(&self, x: BasisIdx) -> Option<Complex> {
        let n = self.keys.len;
        let mut i: usize = calculate_hash(&x) as usize;
        let y = x.into_u64();
        loop {
            let k = self.keys[i].load(Ordering::Relaxed);
            if k == BasisIdx::into_u64(EMPTY_KEY) {
                return None;
            } else if k == y {
                let (re, im) = utility::unpack_complex(y);
                return Some(Complex::new(re, im));
            } else {
                i = i + 1
            }
        }
    }
}

#[derive(Debug)]
pub struct SparseStateTable {
    pub table: HashMap<BasisIdx, Complex>,
}

impl SparseStateTable {
    pub fn singleton(bidx: BasisIdx, weight: Complex) -> Self {
        Self {
            table: HashMap::from([(bidx, weight)]),
        }
    }

    pub fn new() -> Self {
        Self {
            table: HashMap::new(),
        }
    }

    pub fn num_nonzeros(&self) -> usize {
        self.table
            .iter()
            .filter(|(_, w)| utility::is_nonzero(**w))
            .count()
    }

    pub fn put(&mut self, bidx: BasisIdx, weight: Complex) {
        self.table
            .entry(bidx)
            .and_modify(|w| *w += weight)
            .or_insert(weight);
    }

    /*
    #[cfg(test)]
    pub fn get(&self, bidx: &BasisIdx) -> Option<&Complex> {
    self.table.get(&bidx)
    } */

    pub fn get(&self, bidx: &BasisIdx) -> Option<Complex> {
        self.table.get(&bidx).map(Clone::clone)
    }
}<|MERGE_RESOLUTION|>--- conflicted
+++ resolved
@@ -8,14 +8,7 @@
 
 use std::sync::{atomic::AtomicU64, atomic::Ordering};
 
-<<<<<<< HEAD
 use super::SparseStateTableInserion;
-=======
-pub enum SparseStateTableInserion {
-    Success,
-    Full,
-}
->>>>>>> 895fa8ca
 
 pub struct HeapArray<T> {
     ptr: *mut T,
@@ -72,23 +65,17 @@
     }
 }
 
-<<<<<<< HEAD
-pub struct ConcurrentSparseStateTable {
-    keys : HeapArray<AtomicU64>,
-    packed_weights : HeapArray<AtomicU64>
-=======
-pub struct ConcurrentSparseTable {
-    keys: HeapArray<AtomicU64>,
-    packed_weights: HeapArray<AtomicU64>,
->>>>>>> 895fa8ca
-}
-
 const EMPTY_KEY: BasisIdx = BasisIdx::flip_unsafe(&BasisIdx::from_u64(0), 63);
 
 fn calculate_hash<T: Hash>(t: &T) -> u64 {
     let mut s = DefaultHasher::new();
     t.hash(&mut s);
     s.finish()
+}
+
+pub struct ConcurrentSparseStateTable {
+    keys: HeapArray<AtomicU64>,
+    packed_weights: HeapArray<AtomicU64>,
 }
 
 impl ConcurrentSparseStateTable {
