--- conflicted
+++ resolved
@@ -175,14 +175,8 @@
     let num_blocks = (n as f64 / block_size as f64).ceil() as usize;
     let block_start = |b: usize| block_size * b;
     let block_stop = |b: usize| std::cmp::min(n, block_size + block_start(b));
-<<<<<<< HEAD
     let mut blocks: Vec<(usize, usize, Vec<(BasisIdx, Complex, usize)>)> = 
         (0..num_blocks).into_par_iter().map(|b| (b, block_start(b), vec![])).collect();
-=======
-    let mut blocks: Vec<(usize, usize, Vec<(BasisIdx, Complex, usize)>)> = (0..num_blocks)
-        .map(|b| (b, block_start(b), vec![]))
-        .collect();
->>>>>>> 12cb26a1
     let get = |i: usize| match state {
         State::Dense(prev_table) => {
             let v = prev_table.array[i].load(Ordering::Relaxed);
@@ -210,10 +204,6 @@
                 let mut s2 = s;
                 let mut ps2 = ps.clone();
                 loop {
-<<<<<<< HEAD
-=======
-                    // clear pending blocks
->>>>>>> 12cb26a1
                     if full.load(Ordering::Relaxed) {
                         return (b, s2, ps2);
                     }
@@ -234,13 +224,8 @@
                         }
                     }
                 }
-<<<<<<< HEAD
                 // (2) we apply remaining gate applications in the block
                 for i in s..block_stop(b) {
-=======
-                for i in s..block_stop(b) {
-                    // work on block b
->>>>>>> 12cb26a1
                     if full.load(Ordering::Relaxed) {
                         s2 = i;
                         break;
@@ -260,14 +245,8 @@
                 }
                 (b, s2, ps2)
             })
-<<<<<<< HEAD
-            //We keep any block that is not fully processed.
-            .filter(|(b, s, ps)| {
-                s < &block_stop(*b) || !ps.is_empty()
-            })
-=======
+            // We keep any block that is not fully processed.
             .filter(|(b, s, ps)| s < &block_stop(*b) || !ps.is_empty())
->>>>>>> 12cb26a1
             .collect();
         std::mem::swap(&mut blocks, &mut blocks_next);
         if !blocks.is_empty() {
